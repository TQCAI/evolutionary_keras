--- conflicted
+++ resolved
@@ -6,24 +6,6 @@
     long_description = f.read()
 
 setup(
-<<<<<<< HEAD
-        name="evolutionary_keras",
-        version="1.0.0",
-        author = 'S. Carrazza, J. Cruz-Martinez, Roy Stegeman',
-        author_email = 'juan.cruz@mi.infn.it, roy.stegeman@mi.infn.it',
-        url='https://github.com/N3PDF/evolutionary_keras',
-        package_dir={'':'src'},
-        packages=find_packages('src'),
-        install_requires=[
-            'numpy',
-            'keras',
-            'sphinx_rtd_theme',
-            'recommonmark',
-            'cma',
-            ],
-        python_requires='>=3.6'
-        )
-=======
     name="evolutionary_keras",
     version="1.0.1",
     author="S. Carrazza, J. Cruz-Martinez, Roy Stegeman",
@@ -43,5 +25,4 @@
         "Programming Language :: Python :: 3",
         "Programming Language :: Python :: 3.6",
     ],
-)
->>>>>>> a8ed2e2e
+)