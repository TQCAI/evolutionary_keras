![](https://github.com/N3PDF/evolutionary_keras/workflows/pytest/badge.svg)
[![Documentation Status](https://readthedocs.org/projects/evolutionary-keras/badge/?version=latest)](https://evolutionary-keras.readthedocs.io/en/latest/?badge=latest)
[![DOI](https://zenodo.org/badge/DOI/10.5281/zenodo.3630399.svg)](https://doi.org/10.5281/zenodo.3630399)



# evolutionary_keras

Keras is one of the most widely used Machine Learning frameworks available in the market. It is a high-level API written in Python and that can run on mulitple backends. Their goal is to be able to build and test new model as fast as possible.

<<<<<<< HEAD
Keras models are trained through the usage of optimizers, all of which are Gradient Descent based. This module deals with that shortcoming of Keras implementing several Evolutionary Algorithms on top of Keras while keeping the main philosophy of the project: it must be easy to prototype.
=======
Keras models are trained through the usage of optimizers, all of which are Gradient Descent based. This module deals with that shortcoming of Keras by implementing several Evolutionary Algorithms on top of Keras while keeping the main philosophy of the project: it must be easy to prototype.
>>>>>>> a8ed2e2e

The default project library now provides support for:
- Nodal Genetical Algorithm (NGA)
- Covariance Matrix Adaptation Evolution Strategy (CMA-ES)<|MERGE_RESOLUTION|>--- conflicted
+++ resolved
@@ -8,11 +8,7 @@
 
 Keras is one of the most widely used Machine Learning frameworks available in the market. It is a high-level API written in Python and that can run on mulitple backends. Their goal is to be able to build and test new model as fast as possible.
 
-<<<<<<< HEAD
-Keras models are trained through the usage of optimizers, all of which are Gradient Descent based. This module deals with that shortcoming of Keras implementing several Evolutionary Algorithms on top of Keras while keeping the main philosophy of the project: it must be easy to prototype.
-=======
 Keras models are trained through the usage of optimizers, all of which are Gradient Descent based. This module deals with that shortcoming of Keras by implementing several Evolutionary Algorithms on top of Keras while keeping the main philosophy of the project: it must be easy to prototype.
->>>>>>> a8ed2e2e
 
 The default project library now provides support for:
 - Nodal Genetical Algorithm (NGA)
